// Copyright © Aptos Foundation
// SPDX-License-Identifier: Apache-2.0

use crate::on_chain_config::OnChainConfig;
use serde::{Deserialize, Serialize};

/// The feature flags define in the Move source. This must stay aligned with the constants there.
#[derive(Clone, Copy, Debug, PartialEq, Eq, PartialOrd, Ord)]
#[allow(non_camel_case_types)]
pub enum FeatureFlag {
    CODE_DEPENDENCY_CHECK = 1,
    TREAT_FRIEND_AS_PRIVATE = 2,
    SHA_512_AND_RIPEMD_160_NATIVES = 3,
    APTOS_STD_CHAIN_ID_NATIVES = 4,
    VM_BINARY_FORMAT_V6 = 5,
    COLLECT_AND_DISTRIBUTE_GAS_FEES = 6,
    MULTI_ED25519_PK_VALIDATE_V2_NATIVES = 7,
    BLAKE2B_256_NATIVE = 8,
    RESOURCE_GROUPS = 9,
    MULTISIG_ACCOUNTS = 10,
    DELEGATION_POOLS = 11,
<<<<<<< HEAD
    GENERIC_ALGEBRAIC_STRUCTURES_BASIC_OPERATIONS = 12,
=======
    CRYPTOGRAPHY_ALGEBRA_NATIVES = 12,
>>>>>>> a1ac5edd
    BLS12_381_STRUCTURES = 13,
}

/// Representation of features on chain as a bitset.
#[derive(Clone, Debug, Deserialize, PartialEq, Eq, PartialOrd, Ord, Serialize)]
pub struct Features {
    #[serde(with = "serde_bytes")]
    pub features: Vec<u8>,
}

impl Default for Features {
    fn default() -> Self {
        Features {
            features: vec![0b00100000, 0b00100000],
        }
    }
}

impl OnChainConfig for Features {
    const MODULE_IDENTIFIER: &'static str = "features";
    const TYPE_IDENTIFIER: &'static str = "Features";
}

impl Features {
    pub fn is_enabled(&self, flag: FeatureFlag) -> bool {
        let val = flag as u64;
        let byte_index = (val / 8) as usize;
        let bit_mask = 1 << (val % 8);
        byte_index < self.features.len() && (self.features[byte_index] & bit_mask != 0)
    }

    pub fn are_resource_groups_enabled(&self) -> bool {
        self.is_enabled(FeatureFlag::RESOURCE_GROUPS)
    }
}

// --------------------------------------------------------------------------------------------
// Code Publishing<|MERGE_RESOLUTION|>--- conflicted
+++ resolved
@@ -19,11 +19,7 @@
     RESOURCE_GROUPS = 9,
     MULTISIG_ACCOUNTS = 10,
     DELEGATION_POOLS = 11,
-<<<<<<< HEAD
-    GENERIC_ALGEBRAIC_STRUCTURES_BASIC_OPERATIONS = 12,
-=======
     CRYPTOGRAPHY_ALGEBRA_NATIVES = 12,
->>>>>>> a1ac5edd
     BLS12_381_STRUCTURES = 13,
 }
 
