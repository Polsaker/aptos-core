// Copyright (c) Aptos
// SPDX-License-Identifier: Apache-2.0

use crate::config::SafetyRulesConfig;
use serde::{Deserialize, Serialize};
use std::path::PathBuf;

#[derive(Clone, Debug, Deserialize, PartialEq, Serialize)]
#[serde(default, deny_unknown_fields)]
pub struct ConsensusConfig {
    pub max_sending_block_txns: u64,
    pub max_sending_block_bytes: u64,
    pub max_receiving_block_txns: u64,
    pub max_receiving_block_bytes: u64,
    pub max_pruned_blocks_in_mem: usize,
    // Timeout for consensus to get an ack from mempool for executed transactions (in milliseconds)
    pub mempool_executed_txn_timeout_ms: u64,
    // Timeout for consensus to pull transactions from mempool and get a response (in milliseconds)
    pub mempool_txn_pull_timeout_ms: u64,
    pub round_initial_timeout_ms: u64,
    pub round_timeout_backoff_exponent_base: f64,
    pub round_timeout_backoff_max_exponent: usize,
    pub safety_rules: SafetyRulesConfig,
    // Only sync committed transactions but not vote for any pending blocks. This is useful when
    // validators coordinate on the latest version to apply a manual transaction.
    pub sync_only: bool,
    pub channel_size: usize,
    pub quorum_store_pull_timeout_ms: u64,
    // Decides how long the leader waits before proposing empty block if there's no txns in mempool
    // the period = (poll_count - 1) * 30ms
    pub quorum_store_poll_count: u64,
    pub intra_consensus_channel_buffer_size: usize,

    // Used to decide if backoff is needed.
    // must match one of the CHAIN_HEALTH_WINDOW_SIZES values.
    pub window_for_chain_health: usize,
    pub chain_health_backoff: Vec<ChainHealthBackoffValues>,
}

#[derive(Clone, Debug, Deserialize, PartialEq, Eq, Serialize)]
pub struct ChainHealthBackoffValues {
    pub backoff_if_below_participating_voting_power_percentage: usize,

    pub max_sending_block_txns_override: u64,
    pub max_sending_block_bytes_override: u64,
}

impl Default for ConsensusConfig {
    fn default() -> ConsensusConfig {
        ConsensusConfig {
            max_sending_block_txns: 4000,
            // defaulting to under 0.5s to broadcast the proposal to 100 validators
            // over 1gbps link
            max_sending_block_bytes: 1000 * 1024, // 1 MB
            max_receiving_block_txns: 10000,
            max_receiving_block_bytes: 3 * 1024 * 1024, // 3MB
            max_pruned_blocks_in_mem: 100,
            mempool_executed_txn_timeout_ms: 1000,
            mempool_txn_pull_timeout_ms: 1000,
            round_initial_timeout_ms: 1500,
            // 1.2^6 ~= 3
            // Timeout goes from initial_timeout to initial_timeout*3 in 6 steps
            round_timeout_backoff_exponent_base: 1.2,
            round_timeout_backoff_max_exponent: 6,
            safety_rules: SafetyRulesConfig::default(),
            sync_only: false,
<<<<<<< HEAD
            channel_size: 100, // hard-coded
            use_quorum_store: true,
=======
            channel_size: 30, // hard-coded

>>>>>>> 82c7bdeb
            quorum_store_pull_timeout_ms: 1000,
            quorum_store_poll_count: 10,
            intra_consensus_channel_buffer_size: 10,

            window_for_chain_health: 100,
            chain_health_backoff: vec![
                ChainHealthBackoffValues {
                    backoff_if_below_participating_voting_power_percentage: 80,
                    max_sending_block_txns_override: 2000,
                    max_sending_block_bytes_override: 500 * 1024,
                },
                ChainHealthBackoffValues {
                    backoff_if_below_participating_voting_power_percentage: 77,
                    max_sending_block_txns_override: 1000,
                    max_sending_block_bytes_override: 250 * 1024,
                },
                ChainHealthBackoffValues {
                    backoff_if_below_participating_voting_power_percentage: 75,
                    max_sending_block_txns_override: 400,
                    max_sending_block_bytes_override: 100 * 1024,
                },
                ChainHealthBackoffValues {
                    backoff_if_below_participating_voting_power_percentage: 72,
                    max_sending_block_txns_override: 200,
                    max_sending_block_bytes_override: 50 * 1024,
                },
                ChainHealthBackoffValues {
                    backoff_if_below_participating_voting_power_percentage: 69,
                    // in practice, latencies make it such that 2-4 blocks/s is max,
                    // meaning that most aggressively we limit to ~200-400 TPS
                    max_sending_block_txns_override: 100,
                    max_sending_block_bytes_override: 25 * 1024,
                },
            ],
        }
    }
}

impl ConsensusConfig {
    pub fn set_data_dir(&mut self, data_dir: PathBuf) {
        self.safety_rules.set_data_dir(data_dir);
    }
}

#[cfg(test)]
mod test {
    use super::*;

    #[test]
    fn test_config_serialization() {
        let config = ConsensusConfig::default();
        let s = serde_yaml::to_string(&config).unwrap();

        serde_yaml::from_str::<ConsensusConfig>(&s).unwrap();
    }
}<|MERGE_RESOLUTION|>--- conflicted
+++ resolved
@@ -64,13 +64,7 @@
             round_timeout_backoff_max_exponent: 6,
             safety_rules: SafetyRulesConfig::default(),
             sync_only: false,
-<<<<<<< HEAD
             channel_size: 100, // hard-coded
-            use_quorum_store: true,
-=======
-            channel_size: 30, // hard-coded
-
->>>>>>> 82c7bdeb
             quorum_store_pull_timeout_ms: 1000,
             quorum_store_poll_count: 10,
             intra_consensus_channel_buffer_size: 10,
