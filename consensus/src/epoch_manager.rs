// Copyright (c) Aptos
// SPDX-License-Identifier: Apache-2.0

use crate::quorum_store::{
    batch_reader::BatchReader,
    quorum_store::{QuorumStore, QuorumStoreCommand, QuorumStoreConfig},
    quorum_store_db::QuorumStoreDB,
    quorum_store_wrapper::QuorumStoreWrapper,
};
use crate::{
    block_storage::BlockStore,
    counters,
    data_manager::DataManager,
    error::{error_kind, DbError},
    experimental::{
        buffer_manager::{OrderedBlocks, ResetRequest},
        decoupled_execution_utils::prepare_phases_and_buffer_manager,
        ordering_state_computer::OrderingStateComputer,
    },
    liveness::{
        cached_proposer_election::CachedProposerElection,
        leader_reputation::{
            extract_epoch_to_proposers, AptosDBBackend, LeaderReputation,
            ProposerAndVoterHeuristic, ReputationHeuristic,
        },
        proposal_generator::ProposalGenerator,
        proposer_election::ProposerElection,
        rotating_proposer_election::{choose_leader, RotatingProposer},
        round_proposer_election::RoundProposer,
        round_state::{ExponentialTimeInterval, RoundState},
    },
    logging::{LogEvent, LogSchema},
    metrics_safety_rules::MetricsSafetyRules,
    monitor,
    network::{IncomingBlockRetrievalRequest, NetworkReceivers, NetworkSender},
    network_interface::{ConsensusMsg, ConsensusNetworkSender},
    payload_manager::QuorumStoreClient,
    persistent_liveness_storage::{LedgerRecoveryData, PersistentLivenessStorage, RecoveryData},
    quorum_store::direct_mempool_quorum_store::DirectMempoolQuorumStore,
    round_manager::{RoundManager, UnverifiedEvent, VerifiedEvent},
    state_replication::StateComputer,
    util::time_service::TimeService,
};
use anyhow::{bail, ensure, Context};
use aptos_config::config::{ConsensusConfig, NodeConfig};
use aptos_global_constants::CONSENSUS_KEY;
use aptos_infallible::{duration_since_epoch, Mutex};
use aptos_logger::prelude::*;
use aptos_mempool::QuorumStoreRequest;
use aptos_secure_storage::{KVStorage, Storage};
use aptos_types::{
    account_address::AccountAddress,
    epoch_change::EpochChangeProof,
    epoch_state::EpochState,
    on_chain_config::{
        LeaderReputationType, OnChainConfigPayload, OnChainConsensusConfig, ProposerElectionType,
        ValidatorSet,
    },
    validator_signer::ValidatorSigner,
    validator_verifier::ValidatorVerifier,
};
use channel::{aptos_channel, message_queues::QueueStyle};
use consensus_types::{
    common::{Author, Round},
    epoch_retrieval::EpochRetrievalRequest,
    request_response::WrapperCommand,
};
use event_notifications::ReconfigNotificationListener;
use fail::fail_point;
use futures::{
    channel::{
        mpsc,
        mpsc::{unbounded, Receiver, Sender, UnboundedSender},
        oneshot,
    },
    SinkExt, StreamExt,
};
use itertools::Itertools;
use network::protocols::network::{ApplicationNetworkSender, Event};
use safety_rules::SafetyRulesManager;
use std::{
    cmp::Ordering,
    collections::HashMap,
    convert::TryInto,
    mem::{discriminant, Discriminant},
    sync::Arc,
    time::Duration,
};

/// Range of rounds (window) that we might be calling proposer election
/// functions with at any given time, in addition to the proposer history length.
const PROPSER_ELECTION_CACHING_WINDOW_ADDITION: usize = 3;
/// Number of rounds we expect storage to be ahead of the proposer round,
/// used for fetching data from DB.
const PROPSER_ROUND_BEHIND_STORAGE_BUFFER: usize = 10;

#[allow(clippy::large_enum_variant)]
pub enum LivenessStorageData {
    RecoveryData(RecoveryData),
    LedgerRecoveryData(LedgerRecoveryData),
}

impl LivenessStorageData {
    pub fn expect_recovery_data(self, msg: &str) -> RecoveryData {
        match self {
            LivenessStorageData::RecoveryData(data) => data,
            LivenessStorageData::LedgerRecoveryData(_) => panic!("{}", msg),
        }
    }
}

// Manager the components that shared across epoch and spawn per-epoch RoundManager with
// epoch-specific input.
pub struct EpochManager {
    author: Author,
    config: ConsensusConfig,
    time_service: Arc<dyn TimeService>,
    self_sender: channel::Sender<Event<ConsensusMsg>>,
    network_sender: ConsensusNetworkSender,
    timeout_sender: channel::Sender<Round>,
    quorum_store_to_mempool_tx: Sender<QuorumStoreRequest>,
    commit_state_computer: Arc<dyn StateComputer>,
    storage: Arc<dyn PersistentLivenessStorage>,
    safety_rules_manager: SafetyRulesManager,
    reconfig_events: ReconfigNotificationListener,
    data_manager: Arc<dyn DataManager>,
    // channels to buffer manager
    buffer_manager_msg_tx: Option<aptos_channel::Sender<AccountAddress, VerifiedEvent>>,
    buffer_manager_reset_tx: Option<UnboundedSender<ResetRequest>>,
    // channels to round manager
    round_manager_tx: Option<
        aptos_channel::Sender<(Author, Discriminant<VerifiedEvent>), (Author, VerifiedEvent)>,
    >,
    round_manager_close_tx: Option<oneshot::Sender<oneshot::Sender<()>>>,
    epoch_state: Option<EpochState>,
<<<<<<< HEAD
    block_store: Option<Arc<BlockStore>>,
    quorum_store_storage: Arc<QuorumStoreDB>,
    quorum_store_msg_tx: Option<aptos_channel::Sender<AccountAddress, VerifiedEvent>>,
    wrapper_quorum_store_tx: Option<(
        aptos_channel::Sender<AccountAddress, VerifiedEvent>,
        Sender<oneshot::Sender<()>>,
    )>,
=======
    block_retrieval_tx:
        Option<aptos_channel::Sender<AccountAddress, IncomingBlockRetrievalRequest>>,
>>>>>>> 626a4a7c
}

impl EpochManager {
    pub fn new(
        node_config: &NodeConfig,
        time_service: Arc<dyn TimeService>,
        self_sender: channel::Sender<Event<ConsensusMsg>>,
        network_sender: ConsensusNetworkSender,
        timeout_sender: channel::Sender<Round>,
        quorum_store_to_mempool_tx: Sender<QuorumStoreRequest>,
        commit_state_computer: Arc<dyn StateComputer>,
        storage: Arc<dyn PersistentLivenessStorage>,
        reconfig_events: ReconfigNotificationListener,
        data_manager: Arc<dyn DataManager>,
    ) -> Self {
        let author = node_config.validator_network.as_ref().unwrap().peer_id();
        let config = node_config.consensus.clone();
        let path = node_config.storage.dir();
        let sr_config = &node_config.consensus.safety_rules;
        let safety_rules_manager = SafetyRulesManager::new(sr_config);
        Self {
            author,
            config,
            time_service,
            self_sender,
            network_sender,
            timeout_sender,
            quorum_store_to_mempool_tx,
            commit_state_computer,
            storage,
            safety_rules_manager,
            reconfig_events,
            data_manager,
            buffer_manager_msg_tx: None,
            buffer_manager_reset_tx: None,
            round_manager_tx: None,
            round_manager_close_tx: None,
            epoch_state: None,
<<<<<<< HEAD
            block_store: None,
            quorum_store_storage: Arc::new(QuorumStoreDB::new(path)),
            quorum_store_msg_tx: None,
            wrapper_quorum_store_tx: None,
=======
            block_retrieval_tx: None,
>>>>>>> 626a4a7c
        }
    }

    fn epoch_state(&self) -> &EpochState {
        self.epoch_state
            .as_ref()
            .expect("EpochManager not started yet")
    }

    fn epoch(&self) -> u64 {
        self.epoch_state().epoch
    }

    fn create_round_state(
        &self,
        time_service: Arc<dyn TimeService>,
        timeout_sender: channel::Sender<Round>,
    ) -> RoundState {
        let time_interval = Box::new(ExponentialTimeInterval::new(
            Duration::from_millis(self.config.round_initial_timeout_ms),
            self.config.round_timeout_backoff_exponent_base,
            self.config.round_timeout_backoff_max_exponent,
        ));
        RoundState::new(time_interval, time_service, timeout_sender)
    }

    /// Create a proposer election handler based on proposers
    fn create_proposer_election(
        &self,
        epoch_state: &EpochState,
        onchain_config: &OnChainConsensusConfig,
    ) -> Box<dyn ProposerElection + Send + Sync> {
        let proposers = epoch_state
            .verifier
            .get_ordered_account_addresses_iter()
            .collect::<Vec<_>>();
        match &onchain_config.proposer_election_type() {
            ProposerElectionType::RotatingProposer(contiguous_rounds) => {
                Box::new(RotatingProposer::new(proposers, *contiguous_rounds))
            }
            // We don't really have a fixed proposer!
            ProposerElectionType::FixedProposer(contiguous_rounds) => {
                let proposer = choose_leader(proposers);
                Box::new(RotatingProposer::new(vec![proposer], *contiguous_rounds))
            }
            ProposerElectionType::LeaderReputation(leader_reputation_type) => {
                let (
                    heuristic,
                    window_size,
                    weight_by_voting_power,
                    use_history_from_previous_epoch_max_count,
                ) = match &leader_reputation_type {
                    LeaderReputationType::ProposerAndVoter(proposer_and_voter_config) => {
                        let proposer_window_size = proposers.len()
                            * proposer_and_voter_config.proposer_window_num_validators_multiplier;
                        let voter_window_size = proposers.len()
                            * proposer_and_voter_config.voter_window_num_validators_multiplier;
                        let heuristic: Box<dyn ReputationHeuristic> =
                            Box::new(ProposerAndVoterHeuristic::new(
                                self.author,
                                proposer_and_voter_config.active_weight,
                                proposer_and_voter_config.inactive_weight,
                                proposer_and_voter_config.failed_weight,
                                proposer_and_voter_config.failure_threshold_percent,
                                voter_window_size,
                                proposer_window_size,
                            ));
                        (
                            heuristic,
                            std::cmp::max(proposer_window_size, voter_window_size),
                            proposer_and_voter_config.weight_by_voting_power,
                            proposer_and_voter_config.use_history_from_previous_epoch_max_count,
                        )
                    }
                };

                let seek_len = onchain_config.leader_reputation_exclude_round() as usize
                    + onchain_config.max_failed_authors_to_store()
                    + PROPSER_ROUND_BEHIND_STORAGE_BUFFER;

                let backend = Box::new(AptosDBBackend::new(
                    window_size,
                    seek_len,
                    self.storage.aptos_db(),
                ));
                let voting_powers: Vec<_> = if weight_by_voting_power {
                    proposers
                        .iter()
                        .map(|p| epoch_state.verifier.get_voting_power(p).unwrap())
                        .collect()
                } else {
                    vec![1; proposers.len()]
                };

                // First block (after genesis) is epoch=1, so that is the first epoch we consider. (Genesis is epoch=0)
                let first_epoch_to_consider = std::cmp::max(
                    1,
                    epoch_state
                        .epoch
                        .saturating_sub(use_history_from_previous_epoch_max_count as u64),
                );
                // If we are considering beyond the current epoch, we need to fetch validators for those epochs
                let epoch_to_proposers = if epoch_state.epoch > first_epoch_to_consider {
                    self.storage
                        .aptos_db()
                        .get_epoch_ending_ledger_infos(first_epoch_to_consider - 1, epoch_state.epoch)
                        .and_then(|proof| {
                            ensure!(proof.ledger_info_with_sigs.len() as u64 == (epoch_state.epoch - (first_epoch_to_consider - 1)));
                            extract_epoch_to_proposers(proof, epoch_state.epoch, &proposers, (window_size + seek_len) as u64)
                        })
                        .unwrap_or_else(|err| {
                            error!("Couldn't create leader reputation with history across epochs, {:?}", err);
                            HashMap::from([(epoch_state.epoch, proposers)])
                        })
                } else {
                    HashMap::from([(epoch_state.epoch, proposers)])
                };

                info!(
                    "Starting epoch {}: proposers across epochs for leader election: {:?}",
                    epoch_state.epoch,
                    epoch_to_proposers
                        .iter()
                        .map(|(epoch, proposers)| (epoch, proposers.len()))
                        .sorted()
                        .collect::<Vec<_>>()
                );

                let proposer_election = Box::new(LeaderReputation::new(
                    epoch_state.epoch,
                    epoch_to_proposers,
                    voting_powers,
                    backend,
                    heuristic,
                    onchain_config.leader_reputation_exclude_round(),
                ));
                // LeaderReputation is not cheap, so we can cache the amount of rounds round_manager needs.
                Box::new(CachedProposerElection::new(
                    proposer_election,
                    onchain_config.max_failed_authors_to_store()
                        + PROPSER_ELECTION_CACHING_WINDOW_ADDITION,
                ))
            }
            ProposerElectionType::RoundProposer(round_proposers) => {
                // Hardcoded to the first proposer
                let default_proposer = proposers.first().unwrap();
                Box::new(RoundProposer::new(
                    round_proposers.clone(),
                    *default_proposer,
                ))
            }
        }
    }

    fn process_epoch_retrieval(
        &mut self,
        request: EpochRetrievalRequest,
        peer_id: AccountAddress,
    ) -> anyhow::Result<()> {
        debug!(
            LogSchema::new(LogEvent::ReceiveEpochRetrieval)
                .remote_peer(peer_id)
                .epoch(self.epoch()),
            "[EpochManager] receive {}", request,
        );
        let proof = self
            .storage
            .aptos_db()
            .get_epoch_ending_ledger_infos(request.start_epoch, request.end_epoch)
            .map_err(DbError::from)
            .context("[EpochManager] Failed to get epoch proof")?;
        let msg = ConsensusMsg::EpochChangeProof(Box::new(proof));
        self.network_sender.send_to(peer_id, msg).context(format!(
            "[EpochManager] Failed to send epoch proof to {}",
            peer_id
        ))
    }

    fn process_different_epoch(
        &mut self,
        different_epoch: u64,
        peer_id: AccountAddress,
    ) -> anyhow::Result<()> {
        debug!(
            LogSchema::new(LogEvent::ReceiveMessageFromDifferentEpoch)
                .remote_peer(peer_id)
                .epoch(self.epoch()),
            remote_epoch = different_epoch,
        );
        match different_epoch.cmp(&self.epoch()) {
            Ordering::Less => {
                if self
                    .epoch_state()
                    .verifier
                    .get_voting_power(&self.author)
                    .is_some()
                {
                    // Ignore message from lower epoch if we're part of the validator set, the node would eventually see messages from
                    // higher epoch and request a proof
                    sample!(
                        SampleRate::Duration(Duration::from_secs(1)),
                        debug!("Discard message from lower epoch {} from {}", different_epoch, peer_id);
                    );
                    Ok(())
                } else {
                    // reply back the epoch change proof if we're not part of the validator set since we won't broadcast
                    // timeout in this epoch
                    monitor!(
                        "process_epoch_retrieval",
                        self.process_epoch_retrieval(
                            EpochRetrievalRequest {
                                start_epoch: different_epoch,
                                end_epoch: self.epoch(),
                            },
                            peer_id
                        )
                    )
                }
            }
            // We request proof to join higher epoch
            Ordering::Greater => {
                let request = EpochRetrievalRequest {
                    start_epoch: self.epoch(),
                    end_epoch: different_epoch,
                };
                let msg = ConsensusMsg::EpochRetrievalRequest(Box::new(request));
                self.network_sender.send_to(peer_id, msg).context(format!(
                    "[EpochManager] Failed to send epoch retrieval to {}",
                    peer_id
                ))
            }
            Ordering::Equal => {
                bail!("[EpochManager] Same epoch should not come to process_different_epoch");
            }
        }
    }

    async fn initiate_new_epoch(&mut self, proof: EpochChangeProof) -> anyhow::Result<()> {
        let ledger_info = proof
            .verify(self.epoch_state())
            .context("[EpochManager] Invalid EpochChangeProof")?;
        info!(
            LogSchema::new(LogEvent::NewEpoch).epoch(ledger_info.ledger_info().next_block_epoch()),
            "Received verified epoch change",
        );

        // shutdown existing processor first to avoid race condition with state sync.
        self.shutdown_current_processor().await;
        // make sure storage is on this ledger_info too, it should be no-op if it's already committed
        // panic if this doesn't succeed since the current processors are already shutdown.
        self.commit_state_computer
            .sync_to(ledger_info.clone())
            .await
            .context(format!(
                "[EpochManager] State sync to new epoch {}",
                ledger_info
            ))
            .expect("Failed to sync to new epoch");

        monitor!("reconfig", self.await_reconfig_notification().await);
        Ok(())
    }

    fn spawn_direct_mempool_quorum_store(
        &mut self,
        consensus_to_quorum_store_rx: Receiver<WrapperCommand>,
    ) {
        let quorum_store = DirectMempoolQuorumStore::new(
            self.quorum_store_to_mempool_tx.clone(),
            self.config.mempool_txn_pull_timeout_ms,
        );
<<<<<<< HEAD
        // TODO: do we need to destroy the async thread with explicit shutdown?
        tokio::spawn(quorum_store.start(consensus_to_quorum_store_rx));
    }

    fn spawn_quorum_store(
        &mut self,
        config: QuorumStoreConfig,
        network_sender: NetworkSender,
        verifier: ValidatorVerifier,
        wrapper_command_rx: tokio::sync::mpsc::Receiver<QuorumStoreCommand>,
    ) -> Arc<BatchReader> {
        let backend = &self.config.safety_rules.backend;
        let storage: Storage = backend.try_into().expect("Unable to initialize storage");
        if let Err(error) = storage.available() {
            panic!("Storage is not available: {:?}", error);
        }
        let private_key = storage
            .get(CONSENSUS_KEY)
            .map(|v| v.value)
            .expect("Unable to get private key");
        let signer = ValidatorSigner::new(self.author, private_key);

        let (quorum_store_msg_tx, quorum_store_msg_rx) =
            aptos_channel::new::<AccountAddress, VerifiedEvent>(
                QueueStyle::FIFO,
                self.config.channel_size,
                None,
            );

        let reader_db = self.storage.aptos_db();
        let latest_ledger_info_with_sigs = reader_db
            .get_latest_ledger_info()
            .expect("could not get latest ledger info");
        let last_committed_round = if latest_ledger_info_with_sigs
            .ledger_info()
            .commit_info()
            .epoch()
            == self.epoch()
        {
            latest_ledger_info_with_sigs
                .ledger_info()
                .commit_info()
                .round()
        } else {
            0
        };

        self.quorum_store_msg_tx = Some(quorum_store_msg_tx);

        let (quorum_store, batch_reader) = QuorumStore::new(
            self.epoch(),
            last_committed_round,
            self.author,
            self.quorum_store_storage.clone(),
            quorum_store_msg_rx,
            network_sender,
            config,
            verifier,
            signer,
            wrapper_command_rx,
        );

        tokio::spawn(quorum_store.start());
        batch_reader
    }

    fn spawn_quorum_store_wrapper(
        &mut self,
        network_sender: NetworkSender,
        consensus_to_quorum_store_rx: Receiver<WrapperCommand>,
        wrapper_to_quorum_store_tx: tokio::sync::mpsc::Sender<QuorumStoreCommand>,
        qs_config: &QuorumStoreConfig,
    ) {
        // TODO: make this not use a ConsensusRequest
        let (wrapper_quorum_store_msg_tx, wrapper_quorum_store_msg_rx) =
            aptos_channel::new::<AccountAddress, VerifiedEvent>(
                QueueStyle::FIFO,
                self.config.channel_size,
                None,
            );

        let (wrapper_shutdown_tx, wrapper_shutdown_rx) = mpsc::channel(0);

        self.wrapper_quorum_store_tx = Some((wrapper_quorum_store_msg_tx, wrapper_shutdown_tx));

        let quorum_store_wrapper = QuorumStoreWrapper::new(
            self.epoch(),
            self.quorum_store_storage.clone(),
            self.quorum_store_to_mempool_tx.clone(),
            wrapper_to_quorum_store_tx,
            self.config.mempool_txn_pull_timeout_ms,
            qs_config.mempool_txn_pull_max_count,
            qs_config.max_batch_bytes,
            qs_config.max_batch_expiry_round_gap,
            qs_config.end_batch_ms,
        );
        tokio::spawn(quorum_store_wrapper.start(
            network_sender,
            consensus_to_quorum_store_rx,
            wrapper_shutdown_rx,
            wrapper_quorum_store_msg_rx,
        ));
=======
        spawn_named!("Quorum Store", quorum_store.start());
    }

    fn spawn_block_retrieval_task(&mut self, epoch: u64, block_store: Arc<BlockStore>) {
        let (request_tx, mut request_rx) = aptos_channel::new(
            QueueStyle::LIFO,
            1,
            Some(&counters::BLOCK_RETRIEVAL_TASK_MSGS),
        );
        let task = async move {
            info!(epoch = epoch, "Block retrieval task starts");
            while let Some(request) = request_rx.next().await {
                if let Err(e) = monitor!(
                    "process_block_retrieval",
                    block_store.process_block_retrieval(request).await
                ) {
                    error!(epoch = epoch, error = ?e, kind = error_kind(&e));
                }
            }
            info!(epoch = epoch, "Block retrieval task stops");
        };
        self.block_retrieval_tx = Some(request_tx);
        tokio::spawn(task);
>>>>>>> 626a4a7c
    }

    /// this function spawns the phases and a buffer manager
    /// it sets `self.commit_msg_tx` to a new aptos_channel::Sender and returns an OrderingStateComputer
    fn spawn_decoupled_execution(
        &mut self,
        safety_rules_container: Arc<Mutex<MetricsSafetyRules>>,
        verifier: ValidatorVerifier,
    ) -> OrderingStateComputer {
        let network_sender = NetworkSender::new(
            self.author,
            self.network_sender.clone(),
            self.self_sender.clone(),
            verifier.clone(),
        );

        let (block_tx, block_rx) = unbounded::<OrderedBlocks>();
        let (reset_tx, reset_rx) = unbounded::<ResetRequest>();

        let (commit_msg_tx, commit_msg_rx) = aptos_channel::new::<AccountAddress, VerifiedEvent>(
            QueueStyle::FIFO,
            self.config.channel_size,
            Some(&counters::BUFFER_MANAGER_MSGS),
        );

        self.buffer_manager_msg_tx = Some(commit_msg_tx);
        self.buffer_manager_reset_tx = Some(reset_tx.clone());

        let (execution_phase, signing_phase, persisting_phase, buffer_manager) =
            prepare_phases_and_buffer_manager(
                self.author,
                self.commit_state_computer.clone(),
                safety_rules_container,
                network_sender,
                commit_msg_rx,
                self.commit_state_computer.clone(),
                block_rx,
                reset_rx,
                verifier,
            );

        tokio::spawn(execution_phase.start());
        tokio::spawn(signing_phase.start());
        tokio::spawn(persisting_phase.start());
        tokio::spawn(buffer_manager.start());

        OrderingStateComputer::new(block_tx, self.commit_state_computer.clone(), reset_tx)
    }

    async fn shutdown_current_processor(&mut self) {
        if let Some(close_tx) = self.round_manager_close_tx.take() {
            // Release the previous RoundManager, especially the SafetyRule client
            let (ack_tx, ack_rx) = oneshot::channel();
            close_tx
                .send(ack_tx)
                .expect("[EpochManager] Fail to drop round manager");
            ack_rx
                .await
                .expect("[EpochManager] Fail to drop round manager");
        }
        self.round_manager_tx = None;

        if let Some((_, mut wrapper_shutdown_tx)) = self.wrapper_quorum_store_tx.take() {
            let (ack_tx, ack_rx) = oneshot::channel();
            wrapper_shutdown_tx
                .send(ack_tx)
                .await
                .expect("Could not send shutdown indicator to QuorumStoreWrapper");
            ack_rx.await.expect("Failed to stop QuorumStoreWrapper");
        }

        // Shutdown the previous buffer manager, to release the SafetyRule client
        self.buffer_manager_msg_tx = None;
        if let Some(mut tx) = self.buffer_manager_reset_tx.take() {
            let (ack_tx, ack_rx) = oneshot::channel();
            tx.send(ResetRequest {
                tx: ack_tx,
                stop: true,
            })
            .await
            .expect("[EpochManager] Fail to drop buffer manager");
            ack_rx
                .await
                .expect("[EpochManager] Fail to drop buffer manager");
        }

        // Shutdown the block retrieval task by dropping the sender
        self.block_retrieval_tx = None;
    }

    async fn start_round_manager(
        &mut self,
        recovery_data: RecoveryData,
        epoch_state: EpochState,
        onchain_config: OnChainConsensusConfig,
    ) {
        let epoch = epoch_state.epoch;
        counters::EPOCH.set(epoch_state.epoch as i64);
        counters::CURRENT_EPOCH_VALIDATORS.set(epoch_state.verifier.len() as i64);
        info!(
            epoch = epoch_state.epoch,
            validators = epoch_state.verifier.to_string(),
            root_block = %recovery_data.root_block(),
            "Starting new epoch",
        );
        let last_vote = recovery_data.last_vote();

        info!(epoch = epoch, "Update SafetyRules");

        let mut safety_rules =
            MetricsSafetyRules::new(self.safety_rules_manager.client(), self.storage.clone());
        if let Err(error) = safety_rules.perform_initialize() {
            error!(
                epoch = epoch,
                error = error,
                "Unable to initialize safety rules.",
            );
        }

        info!(epoch = epoch, "Create RoundState");
        let round_state =
            self.create_round_state(self.time_service.clone(), self.timeout_sender.clone());

        info!(epoch = epoch, "Create ProposerElection");
        let proposer_election = self.create_proposer_election(&epoch_state, &onchain_config);
        let network_sender = NetworkSender::new(
            self.author,
            self.network_sender.clone(),
            self.self_sender.clone(),
            epoch_state.verifier.clone(),
        );

        let safety_rules_container = Arc::new(Mutex::new(safety_rules));

        // Start QuorumStore
        let (consensus_to_quorum_store_tx, consensus_to_quorum_store_rx) =
            mpsc::channel(self.config.intra_consensus_channel_buffer_size);
        if self.config.use_quorum_store {
            // TODO: grab config.
            // TODO: think about these numbers
            let config = QuorumStoreConfig {
                channel_size: 100,
                proof_timeout_ms: 1000,
                batch_request_num_peers: 3,
                end_batch_ms: 50,
                max_batch_bytes: 1000000,
                batch_request_timeout_ms: 1000,
                max_batch_expiry_round_gap: 20,
                batch_expiry_grace_rounds: 5,
                max_batch_size: 200000,
                memory_quota: 100000000,
                db_quota: 10000000000,
                mempool_txn_pull_max_count: 100,
            };

            let (wrapper_quorum_store_tx, wrapper_quorum_store_rx) =
                tokio::sync::mpsc::channel(config.channel_size);
            let data_reader = self.spawn_quorum_store(
                config.clone(),
                network_sender.clone(),
                epoch_state.verifier.clone(),
                wrapper_quorum_store_rx,
            );

            self.data_manager
                .new_epoch(data_reader.clone(), consensus_to_quorum_store_tx.clone());

            self.spawn_quorum_store_wrapper(
                network_sender.clone(),
                consensus_to_quorum_store_rx,
                wrapper_quorum_store_tx,
                &config,
            );
        } else {
            self.spawn_direct_mempool_quorum_store(consensus_to_quorum_store_rx);
        }

        let payload_manager = QuorumStoreClient::new(
            consensus_to_quorum_store_tx,
            self.config.quorum_store_poll_count,
            self.config.quorum_store_pull_timeout_ms,
        );

        self.commit_state_computer.new_epoch(&epoch_state);
        let state_computer = if onchain_config.decoupled_execution() {
            Arc::new(self.spawn_decoupled_execution(
                safety_rules_container.clone(),
                epoch_state.verifier.clone(),
            ))
        } else {
            self.commit_state_computer.clone()
        };

        info!(epoch = epoch, "Create BlockStore");
        let block_store = Arc::new(BlockStore::new(
            Arc::clone(&self.storage),
            recovery_data,
            state_computer,
            self.config.max_pruned_blocks_in_mem,
            Arc::clone(&self.time_service),
            onchain_config.back_pressure_limit(),
            self.data_manager.clone(),
        ));

        info!(epoch = epoch, "Create ProposalGenerator");
        // txn manager is required both by proposal generator (to pull the proposers)
        // and by event processor (to update their status).
        let proposal_generator = ProposalGenerator::new(
            self.author,
            block_store.clone(),
            Arc::new(payload_manager),
            self.time_service.clone(),
            self.config.max_block_txns,
            self.config.max_block_bytes,
            onchain_config.max_failed_authors_to_store(),
        );

        let mut round_manager = RoundManager::new(
            epoch_state,
            block_store.clone(),
            round_state,
            proposer_election,
            proposal_generator,
            safety_rules_container,
            network_sender,
            self.storage.clone(),
            self.config.sync_only,
            onchain_config,
        );

        round_manager.init(last_vote).await;
        let (round_manager_tx, round_manager_rx) = aptos_channel::new(
            QueueStyle::LIFO,
            1,
            Some(&counters::ROUND_MANAGER_CHANNEL_MSGS),
        );
        self.round_manager_tx = Some(round_manager_tx);
        let (close_tx, close_rx) = oneshot::channel();
        self.round_manager_close_tx = Some(close_tx);
        tokio::spawn(round_manager.start(round_manager_rx, close_rx));

        self.spawn_block_retrieval_task(epoch, block_store);
    }

    async fn start_new_epoch(&mut self, payload: OnChainConfigPayload) {
        let validator_set: ValidatorSet = payload
            .get()
            .expect("failed to get ValidatorSet from payload");
        let epoch_state = EpochState {
            epoch: payload.epoch(),
            verifier: (&validator_set).into(),
        };

        let onchain_config: anyhow::Result<OnChainConsensusConfig> = payload.get();
        if let Err(error) = &onchain_config {
            error!("Failed to read on-chain consensus config {}", error);
        }

        self.epoch_state = Some(epoch_state.clone());

        let initial_data = self
            .storage
            .start()
            .expect_recovery_data("Consensusdb is corrupted, need to do a backup and restore");
        self.start_round_manager(
            initial_data,
            epoch_state,
            onchain_config.unwrap_or_default(),
        )
        .await;
    }

    async fn process_message(
        &mut self,
        peer_id: AccountAddress,
        consensus_msg: ConsensusMsg,
    ) -> anyhow::Result<()> {
        fail_point!("consensus::process::any", |_| {
            Err(anyhow::anyhow!("Injected error in process_message"))
        });
        // we can't verify signatures from a different epoch
        let maybe_unverified_event = self.check_epoch(peer_id, consensus_msg).await?;

        if let Some(unverified_event) = maybe_unverified_event {
            // same epoch -> run well-formedness + signature check
<<<<<<< HEAD
            let verified_event = unverified_event
                .clone()
                .verify(peer_id, &self.epoch_state().verifier)
                .context("[EpochManager] Verify event")
                .map_err(|err| {
                    error!(
                        SecurityEvent::ConsensusInvalidMessage,
                        remote_peer = peer_id,
                        error = ?err,
                        unverified_event = unverified_event
                    );
                    err
                })?;
=======
            let verified_event = monitor!(
                "verify_message",
                unverified_event
                    .clone()
                    .verify(&self.epoch_state().verifier)
            )
            .context("[EpochManager] Verify event")
            .map_err(|err| {
                error!(
                    SecurityEvent::ConsensusInvalidMessage,
                    remote_peer = peer_id,
                    error = ?err,
                    unverified_event = unverified_event
                );
                err
            })?;
>>>>>>> 626a4a7c

            // process the verified event
            self.process_event(peer_id, verified_event)?;
        }
        Ok(())
    }

    async fn check_epoch(
        &mut self,
        peer_id: AccountAddress,
        msg: ConsensusMsg,
    ) -> anyhow::Result<Option<UnverifiedEvent>> {
        match msg {
            ConsensusMsg::ProposalMsg(_)
            | ConsensusMsg::SyncInfo(_)
            | ConsensusMsg::VoteMsg(_)
            | ConsensusMsg::CommitVoteMsg(_)
            | ConsensusMsg::CommitDecisionMsg(_)
            | ConsensusMsg::SignedDigestMsg(_)
            | ConsensusMsg::FragmentMsg(_)
            | ConsensusMsg::BatchMsg(_)
            | ConsensusMsg::ProofOfStoreBroadcastMsg(_) => {
                let event: UnverifiedEvent = msg.into();
                if event.epoch() == self.epoch() {
                    return Ok(Some(event));
                } else {
                    monitor!(
                        "process_different_epoch_consensus_msg",
                        self.process_different_epoch(event.epoch(), peer_id)
                    )?;
                }
            }
            ConsensusMsg::EpochChangeProof(proof) => {
                let msg_epoch = proof.epoch()?;
                debug!(
                    LogSchema::new(LogEvent::ReceiveEpochChangeProof)
                        .remote_peer(peer_id)
                        .epoch(self.epoch()),
                    "Proof from epoch {}", msg_epoch,
                );
                if msg_epoch == self.epoch() {
                    monitor!("process_epoch_proof", self.initiate_new_epoch(*proof).await)?;
                } else {
                    bail!(
                        "[EpochManager] Unexpected epoch proof from epoch {}, local epoch {}",
                        msg_epoch,
                        self.epoch()
                    );
                }
            }
            ConsensusMsg::EpochRetrievalRequest(request) => {
                ensure!(
                    request.end_epoch <= self.epoch(),
                    "[EpochManager] Received EpochRetrievalRequest beyond what we have locally"
                );
                monitor!(
                    "process_epoch_retrieval",
                    self.process_epoch_retrieval(*request, peer_id)
                )?;
            }
            _ => {
                bail!("[EpochManager] Unexpected messages: {:?}", msg);
            }
        }
        Ok(None)
    }

    fn process_event(
        &mut self,
        peer_id: AccountAddress,
        event: VerifiedEvent,
    ) -> anyhow::Result<()> {
        match event {
            wrapper_quorum_store_event @ VerifiedEvent::ProofOfStoreBroadcast(_) => {
                if let Some((wrapper_net_sender, _)) = &mut self.wrapper_quorum_store_tx {
                    wrapper_net_sender.push(peer_id, wrapper_quorum_store_event)?;
                } else {
                    bail!("QuorumStore wrapper not started but received QuorumStore Message");
                }
            }
            quorum_store_event @ (VerifiedEvent::SignedDigest(_)
            | VerifiedEvent::Fragment(_)
            | VerifiedEvent::Batch(_)) => {
                if let Some(sender) = &mut self.quorum_store_msg_tx {
                    sender.push(peer_id, quorum_store_event)?;
                } else {
                    bail!("QuorumStore not started but received QuorumStore Message");
                }
            }
            buffer_manager_event @ (VerifiedEvent::CommitVote(_)
            | VerifiedEvent::CommitDecision(_)) => {
                if let Some(sender) = &mut self.buffer_manager_msg_tx {
                    sender.push(peer_id, buffer_manager_event)?;
                } else {
                    bail!("Commit Phase not started but received Commit Message (CommitVote/CommitDecision)");
                }
            }
            round_manager_event => {
                self.forward_to_round_manager(peer_id, round_manager_event);
            }
        }
        Ok(())
    }

    fn forward_to_round_manager(&mut self, peer_id: Author, event: VerifiedEvent) {
        let sender = self
            .round_manager_tx
            .as_mut()
            .expect("RoundManager not started");
        if let Err(e) = sender.push((peer_id, discriminant(&event)), (peer_id, event)) {
            error!("Failed to send event to round manager {:?}", e);
        }
    }

    fn process_block_retrieval(
        &self,
        peer_id: Author,
        request: IncomingBlockRetrievalRequest,
    ) -> anyhow::Result<()> {
        fail_point!("consensus::process::any", |_| {
            Err(anyhow::anyhow!("Injected error in process_block_retrieval"))
        });
<<<<<<< HEAD
        if let Some(block_store) = &self.block_store {
            block_store.process_block_retrieval(request).await
=======
        if let Some(tx) = &self.block_retrieval_tx {
            tx.push(peer_id, request)
>>>>>>> 626a4a7c
        } else {
            Err(anyhow::anyhow!("Round manager not started"))
        }
    }

    fn process_local_timeout(&mut self, round: u64) {
        self.forward_to_round_manager(self.author, VerifiedEvent::LocalTimeout(round));
    }

    async fn await_reconfig_notification(&mut self) {
        let reconfig_notification = self
            .reconfig_events
            .next()
            .await
            .expect("Reconfig sender dropped, unable to start new epoch");
        self.start_new_epoch(reconfig_notification.on_chain_configs)
            .await;
    }

    pub async fn start(
        mut self,
        mut round_timeout_sender_rx: channel::Receiver<Round>,
        mut network_receivers: NetworkReceivers,
    ) {
        debug!("QS: Initial start");
        // initial start of the processor
        self.await_reconfig_notification().await;
        loop {
<<<<<<< HEAD
            tokio::select! {
                // TODO: combine consensus_messages and quorum_store_messages to a stream.
                Some((peer, msg)) = network_receivers.consensus_messages.next() => {
                    if let Err(e) = self.process_message(peer, msg).await {
                        error!(epoch = self.epoch(), error = ?e, kind = error_kind(&e));
                    }
                }
                Some((peer, msg)) = network_receivers.quorum_store_messages.next() => {
                    if let Err(e) = self.process_message(peer, msg).await {
                        error!(epoch = self.epoch(), error = ?e, kind = error_kind(&e));
                    }
                }
                Some(request) = network_receivers.block_retrieval.next() => {
                    if let Err(e) = self.process_block_retrieval(request).await {
=======
            ::futures::select! {
                (peer, msg) = network_receivers.consensus_messages.select_next_some() => {
                    if let Err(e) = self.process_message(peer, msg).await {
                        error!(epoch = self.epoch(), error = ?e, kind = error_kind(&e));
                    }
                },
                (peer, request) = network_receivers.block_retrieval.select_next_some() => {
                    if let Err(e) = self.process_block_retrieval(peer, request) {
>>>>>>> 626a4a7c
                        error!(epoch = self.epoch(), error = ?e, kind = error_kind(&e));
                    }
                },
                round = round_timeout_sender_rx.select_next_some() => {
                    self.process_local_timeout(round);
                },
            }
            // Continually capture the time of consensus process to ensure that clock skew between
            // validators is reasonable and to find any unusual (possibly byzantine) clock behavior.
            counters::OP_COUNTERS
                .gauge("time_since_epoch_ms")
                .set(duration_since_epoch().as_millis() as i64);
        }
    }
}<|MERGE_RESOLUTION|>--- conflicted
+++ resolved
@@ -133,18 +133,14 @@
     >,
     round_manager_close_tx: Option<oneshot::Sender<oneshot::Sender<()>>>,
     epoch_state: Option<EpochState>,
-<<<<<<< HEAD
-    block_store: Option<Arc<BlockStore>>,
+    block_retrieval_tx:
+        Option<aptos_channel::Sender<AccountAddress, IncomingBlockRetrievalRequest>>,
     quorum_store_storage: Arc<QuorumStoreDB>,
     quorum_store_msg_tx: Option<aptos_channel::Sender<AccountAddress, VerifiedEvent>>,
     wrapper_quorum_store_tx: Option<(
         aptos_channel::Sender<AccountAddress, VerifiedEvent>,
         Sender<oneshot::Sender<()>>,
     )>,
-=======
-    block_retrieval_tx:
-        Option<aptos_channel::Sender<AccountAddress, IncomingBlockRetrievalRequest>>,
->>>>>>> 626a4a7c
 }
 
 impl EpochManager {
@@ -183,14 +179,10 @@
             round_manager_tx: None,
             round_manager_close_tx: None,
             epoch_state: None,
-<<<<<<< HEAD
-            block_store: None,
+            block_retrieval_tx: None,
             quorum_store_storage: Arc::new(QuorumStoreDB::new(path)),
             quorum_store_msg_tx: None,
             wrapper_quorum_store_tx: None,
-=======
-            block_retrieval_tx: None,
->>>>>>> 626a4a7c
         }
     }
 
@@ -462,9 +454,11 @@
             self.quorum_store_to_mempool_tx.clone(),
             self.config.mempool_txn_pull_timeout_ms,
         );
-<<<<<<< HEAD
         // TODO: do we need to destroy the async thread with explicit shutdown?
-        tokio::spawn(quorum_store.start(consensus_to_quorum_store_rx));
+        spawn_named!(
+            "Quorum Store",
+            quorum_store.start(consensus_to_quorum_store_rx)
+        );
     }
 
     fn spawn_quorum_store(
@@ -555,6 +549,7 @@
             wrapper_to_quorum_store_tx,
             self.config.mempool_txn_pull_timeout_ms,
             qs_config.mempool_txn_pull_max_count,
+            qs_config.mempool_txn_pull_max_bytes,
             qs_config.max_batch_bytes,
             qs_config.max_batch_expiry_round_gap,
             qs_config.end_batch_ms,
@@ -565,8 +560,6 @@
             wrapper_shutdown_rx,
             wrapper_quorum_store_msg_rx,
         ));
-=======
-        spawn_named!("Quorum Store", quorum_store.start());
     }
 
     fn spawn_block_retrieval_task(&mut self, epoch: u64, block_store: Arc<BlockStore>) {
@@ -589,7 +582,6 @@
         };
         self.block_retrieval_tx = Some(request_tx);
         tokio::spawn(task);
->>>>>>> 626a4a7c
     }
 
     /// this function spawns the phases and a buffer manager
@@ -743,6 +735,7 @@
                 memory_quota: 100000000,
                 db_quota: 10000000000,
                 mempool_txn_pull_max_count: 100,
+                mempool_txn_pull_max_bytes: 1000000,
             };
 
             let (wrapper_quorum_store_tx, wrapper_quorum_store_rx) =
@@ -875,26 +868,11 @@
 
         if let Some(unverified_event) = maybe_unverified_event {
             // same epoch -> run well-formedness + signature check
-<<<<<<< HEAD
-            let verified_event = unverified_event
-                .clone()
-                .verify(peer_id, &self.epoch_state().verifier)
-                .context("[EpochManager] Verify event")
-                .map_err(|err| {
-                    error!(
-                        SecurityEvent::ConsensusInvalidMessage,
-                        remote_peer = peer_id,
-                        error = ?err,
-                        unverified_event = unverified_event
-                    );
-                    err
-                })?;
-=======
             let verified_event = monitor!(
                 "verify_message",
                 unverified_event
                     .clone()
-                    .verify(&self.epoch_state().verifier)
+                    .verify(peer_id, &self.epoch_state().verifier)
             )
             .context("[EpochManager] Verify event")
             .map_err(|err| {
@@ -906,7 +884,6 @@
                 );
                 err
             })?;
->>>>>>> 626a4a7c
 
             // process the verified event
             self.process_event(peer_id, verified_event)?;
@@ -1029,13 +1006,8 @@
         fail_point!("consensus::process::any", |_| {
             Err(anyhow::anyhow!("Injected error in process_block_retrieval"))
         });
-<<<<<<< HEAD
-        if let Some(block_store) = &self.block_store {
-            block_store.process_block_retrieval(request).await
-=======
         if let Some(tx) = &self.block_retrieval_tx {
             tx.push(peer_id, request)
->>>>>>> 626a4a7c
         } else {
             Err(anyhow::anyhow!("Round manager not started"))
         }
@@ -1064,31 +1036,19 @@
         // initial start of the processor
         self.await_reconfig_notification().await;
         loop {
-<<<<<<< HEAD
-            tokio::select! {
-                // TODO: combine consensus_messages and quorum_store_messages to a stream.
-                Some((peer, msg)) = network_receivers.consensus_messages.next() => {
-                    if let Err(e) = self.process_message(peer, msg).await {
-                        error!(epoch = self.epoch(), error = ?e, kind = error_kind(&e));
-                    }
-                }
-                Some((peer, msg)) = network_receivers.quorum_store_messages.next() => {
-                    if let Err(e) = self.process_message(peer, msg).await {
-                        error!(epoch = self.epoch(), error = ?e, kind = error_kind(&e));
-                    }
-                }
-                Some(request) = network_receivers.block_retrieval.next() => {
-                    if let Err(e) = self.process_block_retrieval(request).await {
-=======
             ::futures::select! {
                 (peer, msg) = network_receivers.consensus_messages.select_next_some() => {
                     if let Err(e) = self.process_message(peer, msg).await {
                         error!(epoch = self.epoch(), error = ?e, kind = error_kind(&e));
                     }
                 },
+                (peer, msg) = network_receivers.quorum_store_messages.select_next_some() => {
+                    if let Err(e) = self.process_message(peer, msg).await {
+                        error!(epoch = self.epoch(), error = ?e, kind = error_kind(&e));
+                    }
+                },
                 (peer, request) = network_receivers.block_retrieval.select_next_some() => {
                     if let Err(e) = self.process_block_retrieval(peer, request) {
->>>>>>> 626a4a7c
                         error!(epoch = self.epoch(), error = ?e, kind = error_kind(&e));
                     }
                 },
