--- conflicted
+++ resolved
@@ -21,13 +21,8 @@
 mod mock_state_computer;
 mod mock_storage;
 
-<<<<<<< HEAD
-use crate::data_manager::DummyDataManager;
-use crate::util::mock_time_service::SimulatedTimeService;
-=======
 use crate::{payload_manager::PayloadManager, util::mock_time_service::SimulatedTimeService};
 use aptos_consensus_types::{block::block_test_utils::gen_test_certificate, common::Payload};
->>>>>>> 2334576f
 use aptos_types::block_info::BlockInfo;
 pub use mock_payload_manager::MockPayloadManager;
 pub use mock_state_computer::{
@@ -80,11 +75,7 @@
         10, // max pruned blocks in mem
         Arc::new(SimulatedTimeService::new()),
         10,
-<<<<<<< HEAD
-        Arc::new(DummyDataManager::new()),
-=======
         Arc::from(PayloadManager::DirectMempool),
->>>>>>> 2334576f
     ))
 }
 
