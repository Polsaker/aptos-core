// Copyright (c) Aptos
// SPDX-License-Identifier: Apache-2.0

use crate::{
    counters,
    epoch_manager::EpochManager,
    network::NetworkTask,
    network_interface::{ConsensusMsg, ConsensusNetworkClient, DIRECT_SEND, RPC},
    persistent_liveness_storage::StorageWriteProxy,
    state_computer::ExecutionProxy,
    txn_notifier::MempoolNotifier,
    util::time_service::ClockTimeService,
};
use aptos_config::{config::NodeConfig, network_id::NetworkId};
use aptos_consensus_notifications::ConsensusNotificationSender;
use aptos_event_notifications::ReconfigNotificationListener;
use aptos_executor::block_executor::BlockExecutor;
use aptos_logger::prelude::*;
use aptos_mempool::QuorumStoreRequest;
use aptos_network::{
    application::{interface::NetworkClient, storage::PeerMetadataStorage},
    protocols::network::{NetworkEvents, NetworkSender},
};
use aptos_storage_interface::DbReaderWriter;
use aptos_vm::AptosVM;
use futures::channel::mpsc;
use std::{
<<<<<<< HEAD
=======
    collections::HashMap,
>>>>>>> a8d567e6
    sync::{
        atomic::{AtomicUsize, Ordering},
        Arc,
    },
<<<<<<< HEAD
    time::Duration,
=======
>>>>>>> a8d567e6
};
use tokio::runtime::{self, Runtime};

/// Helper function to start consensus based on configuration and return the runtime
pub fn start_consensus(
    node_config: &NodeConfig,
    network_senders: HashMap<NetworkId, NetworkSender<ConsensusMsg>>,
    network_events: NetworkEvents<ConsensusMsg>,
    state_sync_notifier: Arc<dyn ConsensusNotificationSender>,
    consensus_to_mempool_sender: mpsc::Sender<QuorumStoreRequest>,
    aptos_db: DbReaderWriter,
    reconfig_events: ReconfigNotificationListener,
    peer_metadata_storage: Arc<PeerMetadataStorage>,
) -> Runtime {
    let runtime = runtime::Builder::new_multi_thread()
        .thread_name_fn(|| {
            static ATOMIC_ID: AtomicUsize = AtomicUsize::new(0);
            let id = ATOMIC_ID.fetch_add(1, Ordering::SeqCst);
            format!("consensus-{}", id)
        })
        .disable_lifo_slot()
        .enable_all()
        .build()
        .expect("Failed to create Tokio runtime!");
    let runtime_monitor = tokio_metrics::RuntimeMonitor::new(&runtime.handle());
    runtime.spawn(async move {
        for interval in runtime_monitor.intervals() {
            // pretty-print the metric interval
            println!("ConsensusRuntime:{:?}", interval);
            // wait 500ms
            tokio::time::sleep(Duration::from_secs(10)).await;
        }
    });

    let storage = Arc::new(StorageWriteProxy::new(node_config, aptos_db.reader.clone()));
    let txn_notifier = Arc::new(MempoolNotifier::new(
        consensus_to_mempool_sender.clone(),
        node_config.consensus.mempool_executed_txn_timeout_ms,
    ));

    let state_computer = Arc::new(ExecutionProxy::new(
        Arc::new(BlockExecutor::<AptosVM>::new(aptos_db)),
        txn_notifier,
        state_sync_notifier,
        runtime.handle(),
    ));

    let time_service = Arc::new(ClockTimeService::new(runtime.handle().clone()));

    let (timeout_sender, timeout_receiver) =
        aptos_channels::new(1_024, &counters::PENDING_ROUND_TIMEOUTS);
    let (self_sender, self_receiver) = aptos_channels::new(1_024, &counters::PENDING_SELF_MESSAGES);
    let network_client = NetworkClient::new(
        DIRECT_SEND.into(),
        RPC.into(),
        network_senders,
        peer_metadata_storage,
    );
    let consensus_network_client = ConsensusNetworkClient::new(network_client);

    let epoch_mgr = EpochManager::new(
        node_config,
        time_service,
        self_sender,
        consensus_network_client,
        timeout_sender,
        consensus_to_mempool_sender,
        state_computer,
        storage,
        reconfig_events,
    );

    let (network_task, network_receiver) = NetworkTask::new(network_events, self_receiver);

    runtime.spawn(network_task.start());
    runtime.spawn(epoch_mgr.start(timeout_receiver, network_receiver));

    debug!("Consensus started.");
    runtime
}<|MERGE_RESOLUTION|>--- conflicted
+++ resolved
@@ -25,18 +25,12 @@
 use aptos_vm::AptosVM;
 use futures::channel::mpsc;
 use std::{
-<<<<<<< HEAD
-=======
     collections::HashMap,
->>>>>>> a8d567e6
     sync::{
         atomic::{AtomicUsize, Ordering},
         Arc,
     },
-<<<<<<< HEAD
     time::Duration,
-=======
->>>>>>> a8d567e6
 };
 use tokio::runtime::{self, Runtime};
 
