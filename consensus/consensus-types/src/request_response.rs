// Copyright (c) Aptos
// SPDX-License-Identifier: Apache-2.0

<<<<<<< HEAD
use crate::common::{Payload, PayloadFilter};
use crate::proof_of_store::LogicalTime;
use anyhow::Result;
use aptos_crypto::HashValue;
use aptos_types::block_info::Round;
=======
use crate::common::{Payload, PayloadFilter, Round};
use crate::proof_of_store::LogicalTime;
use anyhow::Result;
use aptos_crypto::HashValue;
>>>>>>> 2334576f
use futures::channel::oneshot;
use std::{fmt, fmt::Formatter};

/// Message sent from Consensus to QuorumStore.
<<<<<<< HEAD
pub enum WrapperCommand {
=======
pub enum PayloadRequest {
>>>>>>> 2334576f
    /// Request to pull block to submit to consensus.
    GetBlockRequest(
        Round,
        // max block size
        u64,
        // max byte size
        u64,
        // block payloads to exclude from the requested block
        PayloadFilter,
        // callback to respond to
        oneshot::Sender<Result<ConsensusResponse>>,
    ),
<<<<<<< HEAD
    CleanRequest(LogicalTime, Vec<HashValue>),
}

impl fmt::Display for WrapperCommand {
    fn fmt(&self, f: &mut Formatter<'_>) -> fmt::Result {
        match self {
            WrapperCommand::GetBlockRequest(round, max_txns, max_bytes, excluded, _) => {
=======
    /// Request to clean quorum store at commit logical time
    CleanRequest(LogicalTime, Vec<HashValue>),
}

impl fmt::Display for PayloadRequest {
    fn fmt(&self, f: &mut Formatter<'_>) -> fmt::Result {
        match self {
            PayloadRequest::GetBlockRequest(round, max_txns, max_bytes, excluded, _) => {
>>>>>>> 2334576f
                write!(
                    f,
                    "GetBlockRequest [round: {}, max_txns: {}, max_bytes: {} excluded: {}]",
                    round, max_txns, max_bytes, excluded
                )
            }
<<<<<<< HEAD
            WrapperCommand::CleanRequest(logical_time, digests) => {
=======
            PayloadRequest::CleanRequest(logical_time, digests) => {
>>>>>>> 2334576f
                write!(
                    f,
                    "CleanRequest [epoch: {}, round: {}, digests: {:?}]",
                    logical_time.epoch(),
                    logical_time.round(),
                    digests
                )
            }
        }
    }
}

#[derive(Debug)]
pub enum ConsensusResponse {
    GetBlockResponse(Payload),
}<|MERGE_RESOLUTION|>--- conflicted
+++ resolved
@@ -1,27 +1,15 @@
 // Copyright (c) Aptos
 // SPDX-License-Identifier: Apache-2.0
 
-<<<<<<< HEAD
-use crate::common::{Payload, PayloadFilter};
-use crate::proof_of_store::LogicalTime;
-use anyhow::Result;
-use aptos_crypto::HashValue;
-use aptos_types::block_info::Round;
-=======
 use crate::common::{Payload, PayloadFilter, Round};
 use crate::proof_of_store::LogicalTime;
 use anyhow::Result;
 use aptos_crypto::HashValue;
->>>>>>> 2334576f
 use futures::channel::oneshot;
 use std::{fmt, fmt::Formatter};
 
 /// Message sent from Consensus to QuorumStore.
-<<<<<<< HEAD
-pub enum WrapperCommand {
-=======
 pub enum PayloadRequest {
->>>>>>> 2334576f
     /// Request to pull block to submit to consensus.
     GetBlockRequest(
         Round,
@@ -34,15 +22,6 @@
         // callback to respond to
         oneshot::Sender<Result<ConsensusResponse>>,
     ),
-<<<<<<< HEAD
-    CleanRequest(LogicalTime, Vec<HashValue>),
-}
-
-impl fmt::Display for WrapperCommand {
-    fn fmt(&self, f: &mut Formatter<'_>) -> fmt::Result {
-        match self {
-            WrapperCommand::GetBlockRequest(round, max_txns, max_bytes, excluded, _) => {
-=======
     /// Request to clean quorum store at commit logical time
     CleanRequest(LogicalTime, Vec<HashValue>),
 }
@@ -51,18 +30,13 @@
     fn fmt(&self, f: &mut Formatter<'_>) -> fmt::Result {
         match self {
             PayloadRequest::GetBlockRequest(round, max_txns, max_bytes, excluded, _) => {
->>>>>>> 2334576f
                 write!(
                     f,
                     "GetBlockRequest [round: {}, max_txns: {}, max_bytes: {} excluded: {}]",
                     round, max_txns, max_bytes, excluded
                 )
             }
-<<<<<<< HEAD
-            WrapperCommand::CleanRequest(logical_time, digests) => {
-=======
             PayloadRequest::CleanRequest(logical_time, digests) => {
->>>>>>> 2334576f
                 write!(
                     f,
                     "CleanRequest [epoch: {}, round: {}, digests: {:?}]",
