--- conflicted
+++ resolved
@@ -121,48 +121,41 @@
         is_enabled(RESOURCE_GROUPS)
     }
 
-<<<<<<< HEAD
-    const GENERIC_ALGEBRAIC_STRUCTURES_BASIC_OPERATIONS: u64 = 10;
+    /// Whether multisig accounts (different from accounts with multi-ed25519 auth keys) are enabled.
+    const MULTISIG_ACCOUNTS: u64 = 10;
+
+    public fun get_multisig_accounts_feature(): u64 { MULTISIG_ACCOUNTS }
+
+    public fun multisig_accounts_enabled(): bool acquires Features {
+        is_enabled(MULTISIG_ACCOUNTS)
+    }
+
+    /// Whether delegation pools are enabled.
+    /// Lifetime: transient
+    const DELEGATION_POOLS: u64 = 11;
+
+    public fun get_delegation_pools_feature(): u64 { DELEGATION_POOLS }
+
+    public fun delegation_pools_enabled(): bool acquires Features {
+        is_enabled(DELEGATION_POOLS)
+    }
+
+    /// Whether generic algebra basic operation support in `algebra.move` are enabled.
+    ///
+    /// Lifetime: transient
+    const GENERIC_ALGEBRAIC_STRUCTURES_BASIC_OPERATIONS: u64 = 12;
     public fun get_generic_agebraic_structures_basic_operations_feature(): u64 { GENERIC_ALGEBRAIC_STRUCTURES_BASIC_OPERATIONS }
     public fun generic_algebraic_structures_basic_operations_enabled(): bool acquires Features {
         is_enabled(GENERIC_ALGEBRAIC_STRUCTURES_BASIC_OPERATIONS)
     }
 
-    const BLS12_381_STRUCTURES: u64 = 11;
+    /// Whether the generic algebra implementation for BLS12381 operations are enabled.
+    ///
+    /// Lifetime: transient
+    const BLS12_381_STRUCTURES: u64 = 13;
     public fun get_bls12_381_strutures_feature(): u64 { BLS12_381_STRUCTURES }
     public fun bls12_381_structures_enabled(): bool acquires Features {
         is_enabled(BLS12_381_STRUCTURES)
-=======
-    /// Whether multisig accounts (different from accounts with multi-ed25519 auth keys) are enabled.
-    const MULTISIG_ACCOUNTS: u64 = 10;
-
-    public fun get_multisig_accounts_feature(): u64 { MULTISIG_ACCOUNTS }
-
-    public fun multisig_accounts_enabled(): bool acquires Features {
-        is_enabled(MULTISIG_ACCOUNTS)
-    }
-
-    /// Whether delegation pools are enabled.
-    /// Lifetime: transient
-    const DELEGATION_POOLS: u64 = 11;
-
-    public fun get_delegation_pools_feature(): u64 { DELEGATION_POOLS }
-
-    public fun delegation_pools_enabled(): bool acquires Features {
-        is_enabled(DELEGATION_POOLS)
-    }
-
-    /// Whether the basic operations over some BLS12381 structures are enabled in the algebra module.
-    ///
-    /// Basic operations include element (de)serialization, field/group arithmetic, hash-to-structure, casting, etc.
-    /// BLS12381 structures controlled by this flag includes `Fq12`, `G1`, `G2`, `Gt`, `Fr`.
-    ///
-    /// Lifetime: transient
-    const BLS12381_BASIC_OPERATIONS: u64 = 12;
-    public fun get_bls12381_basic_operations_feature(): u64 { BLS12381_BASIC_OPERATIONS }
-    public fun bls12381_basic_operations_enabled(): bool acquires Features {
-        is_enabled(BLS12381_BASIC_OPERATIONS)
->>>>>>> c1b17ce3
     }
 
     // ============================================================================================
